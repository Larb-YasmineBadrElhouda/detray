/** Detray library, part of the ACTS project (R&D line)
 *
 * (c) 2022 CERN for the benefit of the ACTS project
 *
 * Mozilla Public License Version 2.0
 */

#pragma once

// Project include(s).
#include "detray/definitions/qualifiers.hpp"
#include "detray/definitions/units.hpp"
#include "detray/propagator/base_stepper.hpp"
#include "detray/propagator/navigation_policies.hpp"
#include "detray/tracks/tracks.hpp"
#include "detray/utils/column_wise_operator.hpp"

namespace detray {

/// Runge-Kutta-Nystrom 4th order stepper implementation
///
/// @tparam magnetic_field_t the type of magnetic field
/// @tparam track_t the type of track that is being advanced by the stepper
/// @tparam constraint_ the type of constraints on the stepper
template <typename magnetic_field_t, typename transform3_t,
          typename constraint_t = unconstrained_step,
          typename policy_t = stepper_default_policy,
          template <typename, std::size_t> class array_t = darray>
class rk_stepper final
    : public base_stepper<transform3_t, constraint_t, policy_t> {

    public:
    using base_type = base_stepper<transform3_t, constraint_t, policy_t>;
    using transform3_type = transform3_t;
    using policy_type = policy_t;
    using point3 = typename transform3_type::point3;
    using vector2 = typename transform3_type::point2;
    using vector3 = typename transform3_type::vector3;
    using matrix_operator = typename base_type::matrix_operator;
    using column_wise_op = column_wise_operator<matrix_operator>;

    using free_track_parameters_type =
        typename base_type::free_track_parameters_type;
    using bound_track_parameters_type =
        typename base_type::bound_track_parameters_type;

    DETRAY_HOST_DEVICE
    rk_stepper() {}

    struct state : public base_type::state {

<<<<<<< HEAD
        static constexpr const stepping::id id = stepping::id::e_rk;

        DETRAY_HOST_DEVICE
        state(const free_track_parameters_type& t,
              const magnetic_field_t& mag_field)
            : base_type::state(t), _magnetic_field(&mag_field) {}

        template <typename detector_t>
        DETRAY_HOST_DEVICE state(
            const bound_track_parameters_type& bound_params,
            const magnetic_field_t& mag_field, const detector_t& det)
            : base_type::state(bound_params, det),
              _magnetic_field(&mag_field) {}
=======
        using field_type = magnetic_field_t;

        DETRAY_HOST_DEVICE
        state(const free_track_parameters_type& t,
              const magnetic_field_t& mag_field)
            : base_type::state(t), _magnetic_field(mag_field) {}

        DETRAY_HOST_DEVICE
        state(const bound_track_parameters_type& bound_params,
              const transform3_type& trf3, const field_type& mag_field)
            : base_type::state(bound_params, trf3),
              _magnetic_field(mag_field) {}
>>>>>>> 0ca494da

        /// error tolerance
        scalar _tolerance = 1e-4;

        /// step size cutoff value
        scalar _step_size_cutoff = 1e-4;

        /// maximum trial number of RK stepping
        size_t _max_rk_step_trials = 10000;

        /// stepping data required for RKN4
        struct {
            vector3 b_first, b_middle, b_last;
            vector3 k1, k2, k3, k4;
            array_t<scalar, 4> k_qop;
        } _step_data;

<<<<<<< HEAD
        const magnetic_field_t* const _magnetic_field;
=======
        const magnetic_field_t _magnetic_field;
>>>>>>> 0ca494da

        // Set the local error tolerenace
        DETRAY_HOST_DEVICE
        inline void set_tolerance(scalar tol) { _tolerance = tol; };

        /// Update the derivative of position and direction w.r.t path length
        DETRAY_HOST_DEVICE
        inline void advance_derivative();

        /// Update the track state by Runge-Kutta-Nystrom integration.
        DETRAY_HOST_DEVICE
        inline void advance_track();

        // Update the jacobian transport from free propagation
        DETRAY_HOST_DEVICE
        inline void advance_jacobian();

        // evaulate k_n for runge kutta stepping
        DETRAY_HOST_DEVICE
        inline vector3 evaluate_k(const vector3& b_field, const int i,
                                  const scalar h, const vector3& k_prev);
    };

    /** Take a step, using an adaptive Runge-Kutta algorithm.
     *
     * @return returning the heartbeat, indicating if the stepping is alive
     */
    template <typename propagation_state_t>
    DETRAY_HOST_DEVICE bool step(propagation_state_t& propagation);
<<<<<<< HEAD
=======

    /** Get the bound state at the surface
     *
     * @return returning the bound track parameter
     */
    template <typename propagation_state_t>
    DETRAY_HOST_DEVICE bound_track_parameters_type bound_state(
        propagation_state_t& /*propagation*/, const transform3_type& /*trf*/);
>>>>>>> 0ca494da
};

}  // namespace detray

#include "detray/propagator/rk_stepper.ipp"<|MERGE_RESOLUTION|>--- conflicted
+++ resolved
@@ -49,35 +49,18 @@
 
     struct state : public base_type::state {
 
-<<<<<<< HEAD
         static constexpr const stepping::id id = stepping::id::e_rk;
-
-        DETRAY_HOST_DEVICE
-        state(const free_track_parameters_type& t,
-              const magnetic_field_t& mag_field)
-            : base_type::state(t), _magnetic_field(&mag_field) {}
-
-        template <typename detector_t>
-        DETRAY_HOST_DEVICE state(
-            const bound_track_parameters_type& bound_params,
-            const magnetic_field_t& mag_field, const detector_t& det)
-            : base_type::state(bound_params, det),
-              _magnetic_field(&mag_field) {}
-=======
-        using field_type = magnetic_field_t;
 
         DETRAY_HOST_DEVICE
         state(const free_track_parameters_type& t,
               const magnetic_field_t& mag_field)
             : base_type::state(t), _magnetic_field(mag_field) {}
 
-        DETRAY_HOST_DEVICE
-        state(const bound_track_parameters_type& bound_params,
-              const transform3_type& trf3, const field_type& mag_field)
-            : base_type::state(bound_params, trf3),
-              _magnetic_field(mag_field) {}
->>>>>>> 0ca494da
-
+        template <typename detector_t>
+        DETRAY_HOST_DEVICE state(
+            const bound_track_parameters_type& bound_params,
+            const magnetic_field_t& mag_field, const detector_t& det)
+            : base_type::state(bound_params, det), _magnetic_field(mag_field) {}
         /// error tolerance
         scalar _tolerance = 1e-4;
 
@@ -94,11 +77,7 @@
             array_t<scalar, 4> k_qop;
         } _step_data;
 
-<<<<<<< HEAD
-        const magnetic_field_t* const _magnetic_field;
-=======
         const magnetic_field_t _magnetic_field;
->>>>>>> 0ca494da
 
         // Set the local error tolerenace
         DETRAY_HOST_DEVICE
@@ -128,17 +107,6 @@
      */
     template <typename propagation_state_t>
     DETRAY_HOST_DEVICE bool step(propagation_state_t& propagation);
-<<<<<<< HEAD
-=======
-
-    /** Get the bound state at the surface
-     *
-     * @return returning the bound track parameter
-     */
-    template <typename propagation_state_t>
-    DETRAY_HOST_DEVICE bound_track_parameters_type bound_state(
-        propagation_state_t& /*propagation*/, const transform3_type& /*trf*/);
->>>>>>> 0ca494da
 };
 
 }  // namespace detray
