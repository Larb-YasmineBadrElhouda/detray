/** Detray library, part of the ACTS project (R&D line)
 *
 * (c) 2020 CERN for the benefit of the ACTS project
 *
 * Mozilla Public License Version 2.0
 */
#pragma once

#include <tuple>
#include <type_traits>

#include "definitions/detray_qualifiers.hpp"
#include "utils/indexing.hpp"

namespace detray {

/** @brief Struct that implements a range by providing start and end iterators.
 *
 * @tparam container_type the container on which to perform the iteration
 * @tparam volume_type the type of volume from which to get the range in the
 *         container
 */
template <typename container_type,
          typename container_type_iter =
              decltype(std::begin(std::declval<container_type>())),
          typename = decltype(std::end(std::declval<container_type>()))>
struct iterator_range {
    /** Delete default constructor */
    iterator_range() = delete;

    /** Always construct from a container and a range
     *
     * @param iterable container to iterate over
     * @param range start and end position for iteration
     */
    template <typename range_type>
    iterator_range(const container_type &iterable, range_type &&range)
        : _start(std::next(std::begin(iterable),
                           std::get<0>(std::forward<range_type>(range)))),
          _end(std::next(std::begin(iterable),
                         std::get<1>(std::forward<range_type>(range)))) {}

    /** @return start position of range on container. */
    inline auto &begin() { return _start; }

    /** @return end position of range on container. */
    inline auto &end() { return _end; }

    /** Does this describe the same range? */
    bool operator!=(const iterator_range &rhs) {
        return _start != rhs._start or _end != rhs._end;
    }

    /** @return element at position i, relative to iterator range. */
    inline decltype(auto) operator[](const dindex i) { return *(_start + i); }

    /** @return element at position i, relative to iterator range - const */
    inline decltype(auto) operator[](const dindex i) const {
        return *(_start + i);
    }

    /** @return the offset of the range start into the container. */
    inline const auto offset(const container_type &iterable) {
        return std::distance(_start, std::begin(iterable));
    }

    /** Start and end position of a range */
    container_type_iter _start, _end;
};

/** @brief Struct that increments a given iterator in lockstep with the
 *        iteration index for convenience.
 *
 * @tparam container_type the container on which to perform the iteration
 * @tparam volume_type the type of volume from which to get the range in the
 *         container
 */
template <typename container_type,
          typename container_type_iter =
              decltype(std::begin(std::declval<container_type>())),
          typename = decltype(std::end(std::declval<container_type>()))>
struct enumerator {
    /** Start position of iterator */
    size_t i;
    /** Iterator on container */
    container_type_iter iter;

    /** Build from start index and corresponding iterator - rvalue */
    enumerator(size_t start, const container_type_iter &&iterator)
        : i(start), iter(iterator) {}

    /** Build from start index and corresponding iterator - lvalue */
    enumerator(size_t start, const container_type_iter &iterator)
        : i(start), iter(iterator) {}

    /** Determine end of iteration */
    bool operator!=(const enumerator &rhs) const { return iter != rhs.iter; }

    /** Increase index and iterator at once */
    void operator++() {
        ++i;
        ++iter;
    }

    /** Tie them together for returning */
    auto operator*() const { return std::tie(i, *iter); }
};

/** Get an interator range for the constituents of a volume on their container.
 *
 * @tparam container_type the container on which to perform the iteration
 * @tparam volume_type the type of volume from which to get the range in the
 *         container
 *
 * @param iterable reference to the container
 * @param volume the volume
 *
 * @returns an iterator range on the container, according to the volumes range
 */
template <
    typename container_type,
    typename = typename std::remove_reference_t<container_type>::value_type,
    typename volume_type,
    typename = typename std::remove_reference_t<volume_type>::volume_def>
inline constexpr auto range(const container_type &iterable,
                            volume_type &&volume) {
    return iterator_range(
        iterable, volume.template range<typename container_type::value_type>());
}

/** Overload of the range-function for dindex_range */
template <typename container_type>
inline constexpr auto range(const container_type &iterable,
                            const dindex_range &range) {

    return iterator_range(iterable, range);
}

/** Overload of the range-function for a single index */
template <typename container_type>
inline constexpr auto range(const container_type &iterable, const dindex &i) {

    return iterator_range(iterable, dindex_range{i, i + 1});
}

/** Helper utility to allow indexed enumeration with structured binding
 *
 * Usage:
 *
 * for (auto [ i, value ] = enumerate(container) ) { ... };
 *
 * with 'container' any stl-like container
 */
template <typename container_type,
          typename container_type_iter =
              decltype(std::begin(std::declval<container_type>())),
          typename = decltype(std::end(std::declval<container_type>()))>
constexpr auto enumerate(container_type &&iterable) {
<<<<<<< HEAD
    struct iterator {
        size_t i;
        container_type_iter iter;

        DETRAY_HOST_DEVICE
        bool operator!=(const iterator &rhs) const { return iter != rhs.iter; }

        /** Increase index and iterator at once */
        DETRAY_HOST_DEVICE
        void operator++() {
            ++i;
            ++iter;
        }

        /** Tie them together for returning */
        DETRAY_HOST_DEVICE
        auto operator*() const { return std::tie(i, *iter); }
    };
    struct iterable_wrapper {
        container_type iterable;

        DETRAY_HOST_DEVICE
        auto begin() { return iterator{0, std::begin(iterable)}; }

        DETRAY_HOST_DEVICE
        auto end() { return iterator{0, std::end(iterable)}; }
=======

    struct iterable_wrapper {
        container_type iterable;
        decltype(auto) begin() {
            return enumerator<container_type>(0, std::begin(iterable));
        }
        decltype(auto) end() {
            return enumerator<container_type>(0, std::end(iterable));
        }
>>>>>>> 08db24ab
    };

    return iterable_wrapper{std::forward<container_type>(iterable)};
}

/** Helper utility to allow indexed enumeration with structured binding for
 *  a given range
 *
 * Usage:
 *
 * for (auto [ i, value ] = enumerate(container, range) ) { ... };
 *
 * with 'container' any stl-like container and r a range type that is compatible
 * with std::get or a type for which an overload to the range() function exists.
 */
template <typename container_type, typename range_type,
          typename container_type_iter =
              decltype(std::begin(std::declval<container_type>())),
          typename = decltype(std::end(std::declval<container_type>()))>
constexpr inline auto enumerate(const container_type &iterable,
                                range_type &&r) {

    struct iterable_wrapper {
        const container_type_iter iter;
        iterator_range<container_type> range_iter;

        decltype(auto) begin() {
            return enumerator<container_type>(
                static_cast<size_t>(std::distance(iter, range_iter.begin())),
                range_iter.begin());
        }
        decltype(auto) end() {
            return enumerator<container_type>(
                static_cast<size_t>(std::distance(iter, range_iter.begin())),
                range_iter.end());
        }
    };

    return iterable_wrapper{std::begin(iterable),
                            range(iterable, std::forward<range_type>(r))};
}

/** Helper method to (fake a) run over a single entry
 *
 * Usage:
 * for (auto i : sequence(j)) {}
 *
 * with j an unsinged dindex type
 *
 * @note sequence(2) will produce {2}
 *
 **/
constexpr auto sequence(dindex iterable) {

    struct iterator {
        /** Start and end of sequence */
        dindex i;
        size_t end;

<<<<<<< HEAD
        DETRAY_HOST_DEVICE
        bool operator!=(const iterator &rhs) const { return i != rhs.i; }
=======
        /** Determine whether we reach end of sequence */
        bool operator!=(const iterator &rhs) const { return i != rhs.end; }
>>>>>>> 08db24ab

        /** Increase index and iterator at once */
        DETRAY_HOST_DEVICE
        void operator++() { ++i; }

        /** Tie them together for returning */
        DETRAY_HOST_DEVICE
        auto operator*() const { return i; }
    };

    /** Wrap up for iteration */
    struct iterable_wrapper {
        dindex iterable;
<<<<<<< HEAD
        DETRAY_HOST_DEVICE
        auto begin() { return iterator{iterable}; }
        DETRAY_HOST_DEVICE
        auto end() { return iterator{iterable + 1}; }
=======
        auto begin() { return iterator{iterable, iterable + 1}; }
        auto end() { return iterator{iterable + 1, iterable + 1}; }
>>>>>>> 08db24ab
    };

    return iterable_wrapper{std::forward<dindex>(iterable)};
}

/** Helper method to run over a range
 *
 * Usage:
 * for (auto i : sequence(r)) {}
 *
 * with r an index range (integral) that can be accessed with std::get
 *
 * @note sequence({2,4}) will produce { 2, 3, 4 }
 *
 **/
template <
    typename range_type,
    typename = std::enable_if_t<std::is_integral_v<std::remove_reference_t<
        decltype(std::get<0>(std::declval<range_type>()))>>>,
    typename = std::enable_if_t<std::is_integral_v<std::remove_reference_t<
        decltype(std::get<1>(std::declval<range_type>()))>>>>
constexpr auto sequence(range_type range) {

    struct iterator {
        /** Start and end of sequence */
        size_t i;
        size_t end;

<<<<<<< HEAD
        DETRAY_HOST_DEVICE
=======
        /** Determine whether we reach end of sequence */
>>>>>>> 08db24ab
        bool operator!=(const iterator &rhs) const { return i != rhs.end; }

        /** Increase index and iterator at once */
        DETRAY_HOST_DEVICE
        void operator++() { ++i; }

        /** Tie them together for returning */
        DETRAY_HOST_DEVICE
        auto operator*() const { return i; }
    };
<<<<<<< HEAD
    struct iterable_wrapper {
        array_type _iterable;
        DETRAY_HOST_DEVICE
        auto begin() { return iterator{_iterable[0], _iterable[1]}; }
        DETRAY_HOST_DEVICE
        auto end() { return iterator{_iterable[1] + 1, _iterable[1] + 1}; }
    };
    return iterable_wrapper{std::forward<array_type>(iterable)};
}
=======
>>>>>>> 08db24ab

    /** Wrap up for iteration */
    struct iterable_wrapper {
<<<<<<< HEAD
        iterable_wrapper() = delete;
        iterable_wrapper(const container_type &i, const array_type &&r)
            : _iterable(i), _range(r) {}

        const container_type &_iterable;
        const array_type _range = {dindex_invalid, dindex_invalid};

        DETRAY_HOST_DEVICE
        inline decltype(auto) begin() const {
            return std::begin(_iterable) + _range[0];
        }

        DETRAY_HOST_DEVICE
        inline decltype(auto) end() const {
            return std::begin(_iterable) + _range[1];
=======
        range_type _iterable;
        auto begin() {
            return iterator{std::get<0>(_iterable), std::get<1>(_iterable)};
        }
        auto end() {
            return iterator{std::get<1>(_iterable) + 1,
                            std::get<1>(_iterable) + 1};
>>>>>>> 08db24ab
        }
    };

    return iterable_wrapper{std::forward<range_type>(range)};
}

}  // namespace detray<|MERGE_RESOLUTION|>--- conflicted
+++ resolved
@@ -34,32 +34,39 @@
      * @param range start and end position for iteration
      */
     template <typename range_type>
-    iterator_range(const container_type &iterable, range_type &&range)
+    DETRAY_HOST_DEVICE iterator_range(const container_type &iterable,
+                                      range_type &&range)
         : _start(std::next(std::begin(iterable),
                            std::get<0>(std::forward<range_type>(range)))),
           _end(std::next(std::begin(iterable),
                          std::get<1>(std::forward<range_type>(range)))) {}
 
     /** @return start position of range on container. */
+    DETRAY_HOST_DEVICE
     inline auto &begin() { return _start; }
 
     /** @return end position of range on container. */
+    DETRAY_HOST_DEVICE
     inline auto &end() { return _end; }
 
     /** Does this describe the same range? */
+    DETRAY_HOST_DEVICE
     bool operator!=(const iterator_range &rhs) {
         return _start != rhs._start or _end != rhs._end;
     }
 
     /** @return element at position i, relative to iterator range. */
+    DETRAY_HOST_DEVICE
     inline decltype(auto) operator[](const dindex i) { return *(_start + i); }
 
     /** @return element at position i, relative to iterator range - const */
+    DETRAY_HOST_DEVICE
     inline decltype(auto) operator[](const dindex i) const {
         return *(_start + i);
     }
 
     /** @return the offset of the range start into the container. */
+    DETRAY_HOST_DEVICE
     inline const auto offset(const container_type &iterable) {
         return std::distance(_start, std::begin(iterable));
     }
@@ -86,23 +93,28 @@
     container_type_iter iter;
 
     /** Build from start index and corresponding iterator - rvalue */
+    DETRAY_HOST_DEVICE
     enumerator(size_t start, const container_type_iter &&iterator)
         : i(start), iter(iterator) {}
 
     /** Build from start index and corresponding iterator - lvalue */
+    DETRAY_HOST_DEVICE
     enumerator(size_t start, const container_type_iter &iterator)
         : i(start), iter(iterator) {}
 
     /** Determine end of iteration */
+    DETRAY_HOST_DEVICE
     bool operator!=(const enumerator &rhs) const { return iter != rhs.iter; }
 
     /** Increase index and iterator at once */
+    DETRAY_HOST_DEVICE
     void operator++() {
         ++i;
         ++iter;
     }
 
     /** Tie them together for returning */
+    DETRAY_HOST_DEVICE
     auto operator*() const { return std::tie(i, *iter); }
 };
 
@@ -122,23 +134,24 @@
     typename = typename std::remove_reference_t<container_type>::value_type,
     typename volume_type,
     typename = typename std::remove_reference_t<volume_type>::volume_def>
-inline constexpr auto range(const container_type &iterable,
-                            volume_type &&volume) {
+DETRAY_HOST_DEVICE inline constexpr auto range(const container_type &iterable,
+                                               volume_type &&volume) {
     return iterator_range(
         iterable, volume.template range<typename container_type::value_type>());
 }
 
 /** Overload of the range-function for dindex_range */
 template <typename container_type>
-inline constexpr auto range(const container_type &iterable,
-                            const dindex_range &range) {
+DETRAY_HOST_DEVICE inline constexpr auto range(const container_type &iterable,
+                                               const dindex_range &range) {
 
     return iterator_range(iterable, range);
 }
 
 /** Overload of the range-function for a single index */
 template <typename container_type>
-inline constexpr auto range(const container_type &iterable, const dindex &i) {
+DETRAY_HOST_DEVICE inline constexpr auto range(const container_type &iterable,
+                                               const dindex &i) {
 
     return iterator_range(iterable, dindex_range{i, i + 1});
 }
@@ -155,45 +168,18 @@
           typename container_type_iter =
               decltype(std::begin(std::declval<container_type>())),
           typename = decltype(std::end(std::declval<container_type>()))>
-constexpr auto enumerate(container_type &&iterable) {
-<<<<<<< HEAD
-    struct iterator {
-        size_t i;
-        container_type_iter iter;
-
-        DETRAY_HOST_DEVICE
-        bool operator!=(const iterator &rhs) const { return iter != rhs.iter; }
-
-        /** Increase index and iterator at once */
-        DETRAY_HOST_DEVICE
-        void operator++() {
-            ++i;
-            ++iter;
-        }
-
-        /** Tie them together for returning */
-        DETRAY_HOST_DEVICE
-        auto operator*() const { return std::tie(i, *iter); }
-    };
+DETRAY_HOST_DEVICE constexpr auto enumerate(container_type &&iterable) {
+
     struct iterable_wrapper {
         container_type iterable;
-
-        DETRAY_HOST_DEVICE
-        auto begin() { return iterator{0, std::begin(iterable)}; }
-
-        DETRAY_HOST_DEVICE
-        auto end() { return iterator{0, std::end(iterable)}; }
-=======
-
-    struct iterable_wrapper {
-        container_type iterable;
+        DETRAY_HOST_DEVICE
         decltype(auto) begin() {
             return enumerator<container_type>(0, std::begin(iterable));
         }
+        DETRAY_HOST_DEVICE
         decltype(auto) end() {
             return enumerator<container_type>(0, std::end(iterable));
         }
->>>>>>> 08db24ab
     };
 
     return iterable_wrapper{std::forward<container_type>(iterable)};
@@ -213,18 +199,20 @@
           typename container_type_iter =
               decltype(std::begin(std::declval<container_type>())),
           typename = decltype(std::end(std::declval<container_type>()))>
-constexpr inline auto enumerate(const container_type &iterable,
-                                range_type &&r) {
+DETRAY_HOST_DEVICE constexpr inline auto enumerate(
+    const container_type &iterable, range_type &&r) {
 
     struct iterable_wrapper {
         const container_type_iter iter;
         iterator_range<container_type> range_iter;
 
+        DETRAY_HOST_DEVICE
         decltype(auto) begin() {
             return enumerator<container_type>(
                 static_cast<size_t>(std::distance(iter, range_iter.begin())),
                 range_iter.begin());
         }
+        DETRAY_HOST_DEVICE
         decltype(auto) end() {
             return enumerator<container_type>(
                 static_cast<size_t>(std::distance(iter, range_iter.begin())),
@@ -246,6 +234,7 @@
  * @note sequence(2) will produce {2}
  *
  **/
+DETRAY_HOST_DEVICE
 constexpr auto sequence(dindex iterable) {
 
     struct iterator {
@@ -253,13 +242,9 @@
         dindex i;
         size_t end;
 
-<<<<<<< HEAD
-        DETRAY_HOST_DEVICE
-        bool operator!=(const iterator &rhs) const { return i != rhs.i; }
-=======
         /** Determine whether we reach end of sequence */
+        DETRAY_HOST_DEVICE
         bool operator!=(const iterator &rhs) const { return i != rhs.end; }
->>>>>>> 08db24ab
 
         /** Increase index and iterator at once */
         DETRAY_HOST_DEVICE
@@ -273,15 +258,11 @@
     /** Wrap up for iteration */
     struct iterable_wrapper {
         dindex iterable;
-<<<<<<< HEAD
-        DETRAY_HOST_DEVICE
-        auto begin() { return iterator{iterable}; }
-        DETRAY_HOST_DEVICE
-        auto end() { return iterator{iterable + 1}; }
-=======
+
+        DETRAY_HOST_DEVICE
         auto begin() { return iterator{iterable, iterable + 1}; }
+        DETRAY_HOST_DEVICE
         auto end() { return iterator{iterable + 1, iterable + 1}; }
->>>>>>> 08db24ab
     };
 
     return iterable_wrapper{std::forward<dindex>(iterable)};
@@ -303,18 +284,15 @@
         decltype(std::get<0>(std::declval<range_type>()))>>>,
     typename = std::enable_if_t<std::is_integral_v<std::remove_reference_t<
         decltype(std::get<1>(std::declval<range_type>()))>>>>
-constexpr auto sequence(range_type range) {
+DETRAY_HOST_DEVICE constexpr auto sequence(range_type range) {
 
     struct iterator {
         /** Start and end of sequence */
         size_t i;
         size_t end;
 
-<<<<<<< HEAD
-        DETRAY_HOST_DEVICE
-=======
         /** Determine whether we reach end of sequence */
->>>>>>> 08db24ab
+        DETRAY_HOST_DEVICE
         bool operator!=(const iterator &rhs) const { return i != rhs.end; }
 
         /** Increase index and iterator at once */
@@ -325,46 +303,19 @@
         DETRAY_HOST_DEVICE
         auto operator*() const { return i; }
     };
-<<<<<<< HEAD
-    struct iterable_wrapper {
-        array_type _iterable;
-        DETRAY_HOST_DEVICE
-        auto begin() { return iterator{_iterable[0], _iterable[1]}; }
-        DETRAY_HOST_DEVICE
-        auto end() { return iterator{_iterable[1] + 1, _iterable[1] + 1}; }
-    };
-    return iterable_wrapper{std::forward<array_type>(iterable)};
-}
-=======
->>>>>>> 08db24ab
 
     /** Wrap up for iteration */
     struct iterable_wrapper {
-<<<<<<< HEAD
-        iterable_wrapper() = delete;
-        iterable_wrapper(const container_type &i, const array_type &&r)
-            : _iterable(i), _range(r) {}
-
-        const container_type &_iterable;
-        const array_type _range = {dindex_invalid, dindex_invalid};
-
-        DETRAY_HOST_DEVICE
-        inline decltype(auto) begin() const {
-            return std::begin(_iterable) + _range[0];
-        }
-
-        DETRAY_HOST_DEVICE
-        inline decltype(auto) end() const {
-            return std::begin(_iterable) + _range[1];
-=======
         range_type _iterable;
+
+        DETRAY_HOST_DEVICE
         auto begin() {
             return iterator{std::get<0>(_iterable), std::get<1>(_iterable)};
         }
+        DETRAY_HOST_DEVICE
         auto end() {
             return iterator{std::get<1>(_iterable) + 1,
                             std::get<1>(_iterable) + 1};
->>>>>>> 08db24ab
         }
     };
 
