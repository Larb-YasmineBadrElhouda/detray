--- conflicted
+++ resolved
@@ -18,6 +18,27 @@
 #include "utils/indexing.hpp"
 
 namespace detray {
+
+template <typename surface_type>
+struct unified_object_registry {
+    // Known primitives
+    enum id : unsigned int {
+        e_object_types = 1,
+        e_surface = 0,
+        e_portal = 0,  // not used (same as surface)
+        e_any = 0,
+        e_unknown = 2,
+    };
+
+    template <typename value_type>
+    DETRAY_HOST_DEVICE static constexpr auto get() {
+        if constexpr (std::is_same_v<value_type, surface_type>) {
+            return e_surface;
+        }
+        return e_unknown;
+    }
+};
+
 /**
  * @brief Indexed geometry implementation that unifies surface and portal types
  *
@@ -116,27 +137,11 @@
         array_type<vector_type<surface>, e_mask_types>;
     using portal_filling_container = surface_filling_container;
 
-    struct object_registry {
-        // Known primitives
-        enum id : unsigned int {
-            e_object_types = 1,
-            e_surface = 0,
-            e_portal = 0,  // not used (same as surface)
-            e_any = 0,
-            e_unknown = 2,
-        };
-
-        template <typename value_type>
-        static constexpr auto get() {
-            if constexpr (std::is_same_v<value_type, surface>) {
-                return e_surface;
-            }
-            return e_unknown;
-        }
-    };
+    // object type
+    using object_registry_type = unified_object_registry<surface>;
 
     // Volume type
-    using volume_type = volume<object_registry, dindex_range, array_type>;
+    using volume_type = volume<object_registry_type, dindex_range, array_type>;
 
     /** Default constructor */
     unified_index_geometry() = default;
@@ -206,32 +211,24 @@
         return cvolume;
     }
 
-    /** @return all surfaces/portals in the geometry */
-<<<<<<< HEAD
-    template <bool get_surface = true>
+    /** @return number of surfaces/portals in the geometry */
+    template <typename object_registry_type::id id =
+                  object_registry_type::id::e_surface>
     DETRAY_HOST_DEVICE inline size_t n_objects() const {
         return _objects.size();
     }
 
-    /** @return all surfaces/portals in the geometry (const) */
-    template <bool get_surface = true>
-    DETRAY_HOST_DEVICE inline const auto &objects() const {
+    /** @return all surfaces/portals in the geometry - const */
+    template <
+        typename object_registry_type::id = object_registry_type::id::e_surface>
+    DETRAY_HOST_DEVICE inline constexpr const auto &objects() const {
         return _objects;
     }
 
-    /** @return all surfaces/portals in the geometry (non-const) */
-    template <bool get_surface = true>
+    /** @return all surfaces/portals in the geometry - non-const */
+    template <
+        typename object_registry_type::id = object_registry_type::id::e_surface>
     DETRAY_HOST_DEVICE inline auto &objects() {
-=======
-    template <typename object_registry::id id = object_registry::id::e_surface>
-    inline size_t n_objects() const {
-        return _objects.size();
-    }
-
-    /** @return all surfaces/portals in the geometry */
-    template <typename object_registry::id = object_registry::id::e_surface>
-    inline constexpr const auto &objects() const {
->>>>>>> ca89a7b1
         return _objects;
     }
 
@@ -261,14 +258,9 @@
      * @param volume the volume the objects belong to
      * @param surfaces the surfaces that will be filled into the volume
      */
-<<<<<<< HEAD
-    template <bool add_surfaces = true>
-    DETRAY_HOST inline void add_objects(volume_type &volume,
-                                        const surface_container &surfaces) {
-=======
+    DETRAY_HOST
     inline void add_objects(volume_type &volume,
                             const surface_container &surfaces) {
->>>>>>> ca89a7b1
         const auto offset = _objects.size();
         _objects.reserve(_objects.size() + surfaces.size());
         _objects.insert(_objects.end(), surfaces.begin(), surfaces.end());
