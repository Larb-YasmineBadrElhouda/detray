/** Detray library, part of the ACTS project (R&D line)
 *
 * (c) 2022 CERN for the benefit of the ACTS project
 *
 * Mozilla Public License Version 2.0
 */

#include "detray/definitions/cuda_definitions.hpp"
#include "propagator_cuda_kernel.hpp"

namespace detray {

__global__ void propagator_test_kernel(
    detector_view<detector_host_type> det_data, const vector3 B,
    vecmem::data::vector_view<free_track_parameters> tracks_data,
    vecmem::data::jagged_vector_view<intersection_t> candidates_data,
<<<<<<< HEAD
    vecmem::data::jagged_vector_view<scalar> path_lengths_data,
    vecmem::data::jagged_vector_view<vector3> positions_data,
    vecmem::data::jagged_vector_view<free_matrix> jac_transports_data) {
=======
    vecmem::data::jagged_vector_view<vector3> positions_data) {
>>>>>>> 1c328a43

    int gid = threadIdx.x + blockIdx.x * blockDim.x;

    detector_device_type det(det_data);
    vecmem::device_vector<free_track_parameters> tracks(tracks_data);
    vecmem::jagged_device_vector<intersection_t> candidates(candidates_data);
<<<<<<< HEAD
    vecmem::jagged_device_vector<scalar> path_lengths(path_lengths_data);
    vecmem::jagged_device_vector<vector3> positions(positions_data);
    vecmem::jagged_device_vector<free_matrix> jac_transports(
        jac_transports_data);
=======
    vecmem::jagged_device_vector<vector3> positions(positions_data);
>>>>>>> 1c328a43

    if (gid >= tracks.size()) {
        return;
    }

    // Set the magnetic field
    field_type B_field(B);

    // Create RK stepper
    rk_stepper_type s(B_field);

    // Create navigator
    navigator_device_type n(det);

    // Create propagator
    propagator_device_type p(std::move(s), std::move(n));

<<<<<<< HEAD
    // Create track inspector
    inspector_device_t::state_type insp_state(
        path_lengths.at(gid), positions.at(gid), jac_transports.at(gid));
=======
    // Create actor states
    inspector_device_t::state_type insp_state(positions.at(gid));
    pathlimit_aborter::state_type aborter_state{path_limit};
>>>>>>> 1c328a43

    // Create the propagator state
    propagator_device_type::state state(tracks[gid],
                                        thrust::tie(insp_state, aborter_state),
                                        candidates.at(gid));

    state._stepping.set_tolerance(rk_tolerance);

    state._stepping.template set_constraint<step::constraint::e_accuracy>(
        constrainted_step_size);

    // Run propagation
    p.propagate(state);
}

void propagator_test(
    detector_view<detector_host_type> det_data, const vector3 B,
    vecmem::data::vector_view<free_track_parameters>& tracks_data,
    vecmem::data::jagged_vector_view<intersection_t>& candidates_data,
<<<<<<< HEAD
    vecmem::data::jagged_vector_view<scalar>& path_lengths_data,
    vecmem::data::jagged_vector_view<vector3>& positions_data,
    vecmem::data::jagged_vector_view<free_matrix>& jac_transports_data) {
=======
    vecmem::data::jagged_vector_view<vector3>& positions_data) {
>>>>>>> 1c328a43

    constexpr int thread_dim = 2 * WARP_SIZE;
    constexpr int block_dim = theta_steps * phi_steps / thread_dim + 1;

    // run the test kernel
    propagator_test_kernel<<<block_dim, thread_dim>>>(
<<<<<<< HEAD
        det_data, B, tracks_data, candidates_data, path_lengths_data,
        positions_data, jac_transports_data);
=======
        det_data, B, tracks_data, candidates_data, positions_data);
>>>>>>> 1c328a43

    // cuda error check
    DETRAY_CUDA_ERROR_CHECK(cudaGetLastError());
    DETRAY_CUDA_ERROR_CHECK(cudaDeviceSynchronize());
}

}  // namespace detray<|MERGE_RESOLUTION|>--- conflicted
+++ resolved
@@ -14,27 +14,19 @@
     detector_view<detector_host_type> det_data, const vector3 B,
     vecmem::data::vector_view<free_track_parameters> tracks_data,
     vecmem::data::jagged_vector_view<intersection_t> candidates_data,
-<<<<<<< HEAD
     vecmem::data::jagged_vector_view<scalar> path_lengths_data,
     vecmem::data::jagged_vector_view<vector3> positions_data,
     vecmem::data::jagged_vector_view<free_matrix> jac_transports_data) {
-=======
-    vecmem::data::jagged_vector_view<vector3> positions_data) {
->>>>>>> 1c328a43
 
     int gid = threadIdx.x + blockIdx.x * blockDim.x;
 
     detector_device_type det(det_data);
     vecmem::device_vector<free_track_parameters> tracks(tracks_data);
     vecmem::jagged_device_vector<intersection_t> candidates(candidates_data);
-<<<<<<< HEAD
     vecmem::jagged_device_vector<scalar> path_lengths(path_lengths_data);
     vecmem::jagged_device_vector<vector3> positions(positions_data);
     vecmem::jagged_device_vector<free_matrix> jac_transports(
         jac_transports_data);
-=======
-    vecmem::jagged_device_vector<vector3> positions(positions_data);
->>>>>>> 1c328a43
 
     if (gid >= tracks.size()) {
         return;
@@ -52,15 +44,10 @@
     // Create propagator
     propagator_device_type p(std::move(s), std::move(n));
 
-<<<<<<< HEAD
-    // Create track inspector
+    // Create actor states
     inspector_device_t::state_type insp_state(
         path_lengths.at(gid), positions.at(gid), jac_transports.at(gid));
-=======
-    // Create actor states
-    inspector_device_t::state_type insp_state(positions.at(gid));
     pathlimit_aborter::state_type aborter_state{path_limit};
->>>>>>> 1c328a43
 
     // Create the propagator state
     propagator_device_type::state state(tracks[gid],
@@ -80,25 +67,17 @@
     detector_view<detector_host_type> det_data, const vector3 B,
     vecmem::data::vector_view<free_track_parameters>& tracks_data,
     vecmem::data::jagged_vector_view<intersection_t>& candidates_data,
-<<<<<<< HEAD
     vecmem::data::jagged_vector_view<scalar>& path_lengths_data,
     vecmem::data::jagged_vector_view<vector3>& positions_data,
     vecmem::data::jagged_vector_view<free_matrix>& jac_transports_data) {
-=======
-    vecmem::data::jagged_vector_view<vector3>& positions_data) {
->>>>>>> 1c328a43
 
     constexpr int thread_dim = 2 * WARP_SIZE;
     constexpr int block_dim = theta_steps * phi_steps / thread_dim + 1;
 
     // run the test kernel
     propagator_test_kernel<<<block_dim, thread_dim>>>(
-<<<<<<< HEAD
         det_data, B, tracks_data, candidates_data, path_lengths_data,
         positions_data, jac_transports_data);
-=======
-        det_data, B, tracks_data, candidates_data, positions_data);
->>>>>>> 1c328a43
 
     // cuda error check
     DETRAY_CUDA_ERROR_CHECK(cudaGetLastError());
