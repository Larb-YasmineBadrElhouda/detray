--- conflicted
+++ resolved
@@ -6,24 +6,7 @@
 
 # Set up all of the "standard" tests.
 detray_add_test( array
-<<<<<<< HEAD
-   "array_axis_rotation.cpp" "array_actor_chain.cpp" "array_annulus2.cpp" "array_container.cpp"
-   "array_coordinate_cartesian2.cpp" "array_coordinate_cartesian3.cpp"  "array_coordinate_cylindrical2.cpp" 
-   "array_coordinate_cylindrical3.cpp" "array_coordinate_line2.cpp" "array_coordinate_polar2.cpp"
-   "array_core.cpp" "array_covariance_transport.cpp"
-   "array_cylinder_intersection.cpp" "array_cylinder3.cpp" "array_detector.cpp"
-   "array_geometry_volume_graph.cpp" "array_geometry_linking.cpp"
-   "array_geometry_navigation.cpp" "array_geometry_scan.cpp"
-   "array_guided_navigator.cpp" "array_helix_trajectory.cpp"
-   "array_intersection_kernel.cpp" "array_particle_gun.cpp"
-   "array_mask_store.cpp" "array_material_interaction.cpp" "array_materials.cpp" "array_navigator.cpp"
-   "array_planar_intersection.cpp" "array_line_intersection.cpp" "array_line.cpp" "array_propagator.cpp"
-   "array_rectangle2.cpp" "array_ring2.cpp" "array_single3.cpp"
-   "array_stepper.cpp" "array_surfaces_finder.cpp"
-   "array_telescope_detector.cpp" "array_toy_geometry.cpp" "array_track.cpp" 
-   "array_transform_store.cpp" "array_trapezoid2.cpp"
-   "array_track_generators.cpp" "array_unmasked.cpp" "array_volume.cpp"
-=======
+   "array_axis_rotation.cpp"
    "array_actor_chain.cpp"
    "array_annulus2D.cpp"
    "array_container.cpp"
@@ -52,6 +35,7 @@
    "array_line_stepper.cpp"
    "array_line.cpp"
    "array_mask_store.cpp"
+   "array_material_interaction.cpp"
    "array_materials.cpp"
    "array_navigator.cpp"
    "array_particle_gun.cpp"
@@ -71,7 +55,6 @@
    "array_track_generators.cpp"
    "array_unmasked.cpp"
    "array_volume.cpp"
->>>>>>> 38a36fbd
    LINK_LIBRARIES GTest::gtest_main detray_tests_common detray::array )
 
 # Set up the "conditional" tests.
