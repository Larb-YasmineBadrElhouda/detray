--- conflicted
+++ resolved
@@ -51,56 +51,16 @@
 /// @param n_surfaces the number of plane surfaces
 ///
 /// @return a vector of the module positions along the trajectory
-<<<<<<< HEAD
-template <typename stepper_t>
-inline std::vector<module_placement> module_positions(
-    stepper_t stepper, typename stepper_t::state &stepping,
-    std::vector<scalar> &steps) {
-    // dummy navigation struct
-    struct navigation_state {
-        scalar operator()() const { return _step_size; }
-        inline void set_full_trust() {}
-        inline void set_high_trust() {}
-        inline void set_fair_trust() {}
-        inline void set_no_trust() {}
-        inline bool abort() { return false; }
-
-        scalar _step_size = 0;
-    };
-=======
 template <typename trajectory_t>
 inline std::vector<module_placement> module_positions(
     const trajectory_t &traj, std::vector<scalar> &steps) {
->>>>>>> 347db576
 
     // create and fill the module placements
     std::vector<module_placement> placements;
     placements.reserve(steps.size());
 
-<<<<<<< HEAD
-    // create and fill the positions
-    std::vector<module_placement> m_positions;
-    m_positions.reserve(steps.size());
-
-    // Find exact position by walking along track
-    prop_state propagation{stepping, navigation_state{}};
-
-    // Calculate step size from module positions. The modules will only be
-    // placed at the given position if the b-field allows for it. Otherwise, by
-    // virtue of the stepper, the distance will be shorter and the surface
-    // remains reachable in a single step.
-    scalar prev_dist = 0.;
-    for (const auto &dist : steps) {
-        // advance the track state to the next plane position
-        propagation._navigation._step_size = dist - prev_dist;
-        stepper.step(propagation);
-        m_positions.push_back(
-            {propagation._stepping().pos(), propagation._stepping().dir()});
-        prev_dist = dist;
-=======
     for (const auto s : steps) {
         placements.push_back({traj.pos(s), traj.dir(s)});
->>>>>>> 347db576
     }
 
     return placements;
@@ -118,20 +78,11 @@
 /// @param transforms container to add new transform to
 /// @param cfg config struct for module creation
 template <telescope_types::mask_ids mask_id, typename context_t,
-<<<<<<< HEAD
-          typename stepper_t, typename volume_type,
-          typename surface_container_t, typename mask_container_t,
-          typename material_container_t, typename transform_container_t,
-          typename config_t>
-inline void create_telescope(context_t &ctx, stepper_t &stepper,
-                             typename stepper_t::state &stepping,
-=======
           typename trajectory_t, typename volume_type,
           typename surface_container_t, typename mask_container_t,
           typename material_container_t, typename transform_container_t,
           typename config_t>
 inline void create_telescope(context_t &ctx, const trajectory_t &traj,
->>>>>>> 347db576
                              volume_type &volume, surface_container_t &surfaces,
                              mask_container_t &masks,
                              material_container_t &materials,
@@ -148,11 +99,7 @@
 
     // Create the module centers
     const std::vector<module_placement> m_placements =
-<<<<<<< HEAD
-        module_positions(stepper, stepping, cfg.pos);
-=======
         module_positions(traj, cfg.pos);
->>>>>>> 347db576
 
     // Create geometry data
     for (const auto &m_placement : m_placements) {
@@ -211,40 +158,6 @@
 
 }  // namespace
 
-<<<<<<< HEAD
-/// Build the telescope geometry from a fixed length and number of surfaces.
-///
-/// @param n_surfaces the number of surfaces that are placed in the geometry
-/// @param tel_length the total length of the steps by the stepper
-template <bool unbounded_planes = true,
-          typename stepper_t = line_stepper<__plugin::transform3<scalar>>,
-          template <typename, std::size_t> class array_t = darray,
-          template <typename...> class tuple_t = dtuple,
-          template <typename...> class vector_t = dvector,
-          template <typename...> class jagged_vector_t = djagged_vector>
-auto create_telescope_detector(vecmem::memory_resource &resource,
-                               dindex n_surfaces = 10,
-                               scalar tel_length = 500. * unit_constants::mm,
-                               stepper_t stepper = {},
-                               typename stepper_t::state stepping = {},
-                               scalar half_x = 20. * unit_constants::mm,
-                               scalar half_y = 20. * unit_constants::mm) {
-    // Generate equidistant positions
-    std::vector<scalar> positions = {};
-    scalar pos = 0.;
-    scalar dist = tel_length / (n_surfaces - 1);
-    for (std::size_t i = 0; i < n_surfaces; ++i) {
-        positions.push_back(pos);
-        pos += dist;
-    }
-
-    // Build the geometry
-    return create_telescope_detector<unbounded_planes>(
-        resource, positions, stepper, stepping, half_x, half_y);
-}
-
-=======
->>>>>>> 347db576
 /// Builds a detray geometry that contains only one volume with plane surfaces,
 /// where the last surface is the portal that leaves the telescope. The
 /// detector is auto-constructed by following a track state through space with
@@ -273,13 +186,8 @@
           template <typename...> class vector_t = dvector,
           template <typename...> class jagged_vector_t = djagged_vector>
 auto create_telescope_detector(
-<<<<<<< HEAD
-    vecmem::memory_resource &resource, std::vector<scalar> pos = {},
-    stepper_t stepper = {}, typename stepper_t::state stepping = {},
-=======
     vecmem::memory_resource &resource, std::vector<scalar> pos,
     trajectory_t traj = {{0, 0, 0}, 0, {0, 0, 1}, -1},
->>>>>>> 347db576
     scalar half_x = 20. * unit_constants::mm,
     scalar half_y = 20. * unit_constants::mm,
     const material<scalar> mat = silicon_tml<scalar>(),
@@ -316,19 +224,10 @@
 
     if constexpr (unbounded_planes) {
         create_telescope<telescope_types::mask_ids::e_unbounded_plane2>(
-<<<<<<< HEAD
-            ctx, stepper, stepping, vol, surfaces, masks, materials, transforms,
-            pl_config);
-    } else {
-        create_telescope<telescope_types::mask_ids::e_rectangle2>(
-            ctx, stepper, stepping, vol, surfaces, masks, materials, transforms,
-            pl_config);
-=======
             ctx, traj, vol, surfaces, masks, materials, transforms, pl_config);
     } else {
         create_telescope<telescope_types::mask_ids::e_rectangle2>(
             ctx, traj, vol, surfaces, masks, materials, transforms, pl_config);
->>>>>>> 347db576
     }
 
     det.add_objects_per_volume(ctx, vol, surfaces, masks, materials,
